/* ---------------------------------------------------------------------------
** This software is in the public domain, furnished "as is", without technical
** support, and with no warranty, express or implied, as to its usefulness for
** any purpose.
**
** V4l2DeviceSource.h
** 
** V4L2 live555 source 
**
** -------------------------------------------------------------------------*/


#ifndef V4L2_DEVICE_SOURCE
#define V4L2_DEVICE_SOURCE

#include <string>
#include <list> 
#include <iostream>
#include <iomanip>

// live555
#include <liveMedia.hh>

// ---------------------------------
// V4L2 FramedSource
// ---------------------------------
class DeviceCapture
{
	public:
		virtual size_t read(char* buffer, size_t bufferSize) = 0;	
		virtual int getFd() = 0;	
		virtual unsigned long getBufferSize() = 0;
		virtual int getWidth() = 0;	
		virtual int getHeight() = 0;	
		virtual ~DeviceCapture() {};
};

<<<<<<< HEAD
=======
template<typename T>
class V4L2DeviceCapture : public DeviceCapture
{
	public:
		V4L2DeviceCapture(T* device) : m_device(device)      {};
		virtual ~V4L2DeviceCapture()                         { delete m_device; };
			
		virtual size_t read(char* buffer, size_t bufferSize) { return m_device->read(buffer, bufferSize); }
		virtual int getFd()                                  { return m_device->getFd(); }
		virtual unsigned long getBufferSize()                { return m_device->getBufferSize(); }
		virtual int getWidth()                                  { return m_device->getWidth(); }
		virtual int getHeight()                                  { return m_device->getHeight(); }
			
	protected:
		T* m_device;
};

>>>>>>> 497680f5
class V4L2DeviceSource: public FramedSource
{
	public:
		// ---------------------------------
		// Captured frame
		// ---------------------------------
		struct Frame
		{
			Frame(char* buffer, int size, timeval timestamp) : m_buffer(buffer), m_size(size), m_timestamp(timestamp) {};
			Frame(const Frame&);
			Frame& operator=(const Frame&);
			~Frame()  { delete [] m_buffer; };
			
			char* m_buffer;
			int m_size;
			timeval m_timestamp;
		};
		
		// ---------------------------------
		// Compute simple stats
		// ---------------------------------
		class Stats
		{
			public:
				Stats(const std::string & msg) : m_fps(0), m_fps_sec(0), m_size(0), m_msg(msg) {};
				
			public:
				int notify(int tv_sec, int framesize);
			
			protected:
				int m_fps;
				int m_fps_sec;
				int m_size;
				const std::string m_msg;
		};
		
	public:
		static V4L2DeviceSource* createNew(UsageEnvironment& env, DeviceCapture * device, int outputFd, unsigned int queueSize, bool useThread) ;
		std::string getAuxLine() { return m_auxLine; };	
		int getWidth() { return m_device->getWidth(); };	
		int getHeight() { return m_device->getHeight(); };	

	protected:
		V4L2DeviceSource(UsageEnvironment& env, DeviceCapture * device, int outputFd, unsigned int queueSize, bool useThread);
		virtual ~V4L2DeviceSource();

	protected:	
		static void* threadStub(void* clientData) { return ((V4L2DeviceSource*) clientData)->thread();};
		void* thread();
		static void deliverFrameStub(void* clientData) {((V4L2DeviceSource*) clientData)->deliverFrame();};
		void deliverFrame();
		static void incomingPacketHandlerStub(void* clientData, int mask) { ((V4L2DeviceSource*) clientData)->incomingPacketHandler(); };
		void incomingPacketHandler();
		int getNextFrame();
		void processFrame(char * frame, int frameSize, const timeval &ref);
		void queueFrame(char * frame, int frameSize, const timeval &tv);

		// split packet in frames
		virtual std::list< std::pair<unsigned char*,size_t> > splitFrames(unsigned char* frame, unsigned frameSize);
		
		// overide FramedSource
		virtual void doGetNextFrame();	
		virtual void doStopGettingFrames();
					
	protected:
		std::list<Frame*> m_captureQueue;
		Stats m_in;
		Stats m_out;
		EventTriggerId m_eventTriggerId;
		int m_outfd;
		DeviceCapture * m_device;
		unsigned int m_queueSize;
		pthread_t m_thid;
		pthread_mutex_t m_mutex;
		std::string m_auxLine;
};

#endif<|MERGE_RESOLUTION|>--- conflicted
+++ resolved
@@ -35,26 +35,6 @@
 		virtual ~DeviceCapture() {};
 };
 
-<<<<<<< HEAD
-=======
-template<typename T>
-class V4L2DeviceCapture : public DeviceCapture
-{
-	public:
-		V4L2DeviceCapture(T* device) : m_device(device)      {};
-		virtual ~V4L2DeviceCapture()                         { delete m_device; };
-			
-		virtual size_t read(char* buffer, size_t bufferSize) { return m_device->read(buffer, bufferSize); }
-		virtual int getFd()                                  { return m_device->getFd(); }
-		virtual unsigned long getBufferSize()                { return m_device->getBufferSize(); }
-		virtual int getWidth()                                  { return m_device->getWidth(); }
-		virtual int getHeight()                                  { return m_device->getHeight(); }
-			
-	protected:
-		T* m_device;
-};
-
->>>>>>> 497680f5
 class V4L2DeviceSource: public FramedSource
 {
 	public:
